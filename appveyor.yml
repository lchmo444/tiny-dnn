--- conflicted
+++ resolved
@@ -24,14 +24,10 @@
 before_build:
   - cmd: mkdir build
   - cmd: cd build
-<<<<<<< HEAD
-  - cmd: '%cmake% -G "Visual Studio 14 Win64" -DUSE_SSE=ON -DBUILD_TESTS=ON -DBUILD_EXAMPLES=OFF -DBOOST_ROOT=C:\Libraries\boost_1_59_0 -DBOOST_LIBRARYDIR=C:\Libraries\boost_1_59_0\lib64-msvc-14.0 -DCMAKE_INSTALL_PREFIX=..\install ..\tiny-dnn'
-=======
   - cmd: '%cmake% -G "Visual Studio 14 Win64" -DUSE_SSE=ON -DBUILD_TESTS=ON -DBUILD_EXAMPLES=OFF -DCMAKE_INSTALL_PREFIX=..\install ..\tiny-dnn'
->>>>>>> 1cc449c6
 
 after_build:
-  - cmd: 'cd C:\projects\build\test\Release'
+  - cmd: 'cd C:\projects\build\bin\Release'
   - cmd: tiny_cnn_test.exe
 
 build:
