--- conflicted
+++ resolved
@@ -124,7 +124,6 @@
 
     std::string layer_type() const override { return "fully-connected"; }
 
-<<<<<<< HEAD
     template <class Archive>
     static void load_and_construct(Archive & ar, cereal::construct<fully_connected_layer> & construct) {
         size_t in_dim, out_dim;
@@ -145,11 +144,7 @@
     }
 
 protected:
-    fully_params params_;
 
-=======
- private:
->>>>>>> 23aab6c3
     void set_params(const cnn_size_t in_size,
                     const cnn_size_t out_size,
                     bool             has_bias) {
